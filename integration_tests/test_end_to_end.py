--- conflicted
+++ resolved
@@ -9,15 +9,10 @@
 import rasterio
 
 from datacube.compat import string_types
-<<<<<<< HEAD
-from datacube.drivers.manager import DriverManager
 from integration_tests.analytics_execution_engine.test_analytics_engine2 import \
         check_submit_job, check_do_the_math, store_handler, ee_celery
-import imp
-=======
 from integration_tests.utils import assert_click_command
 from integration_tests.conftest import prepare_test_ingestion_configuration
->>>>>>> 1844601d
 
 PROJECT_ROOT = Path(__file__).parents[1]
 CONFIG_SAMPLES = PROJECT_ROOT / 'docs/config_samples/'
@@ -61,13 +56,8 @@
 
 
 @pytest.mark.usefixtures('default_metadata_type')
-<<<<<<< HEAD
-def test_end_to_end(global_integration_cli_args, driver_manager, testdata_dir, store_handler, redis_config,
-                    local_config, ee_celery):
-=======
-@pytest.mark.parametrize('datacube_env_name', ('datacube', 's3aio_env', ), indirect=True)
+@pytest.mark.parametrize('datacube_env_name', ('datacube', ), indirect=True)
 def test_end_to_end(clirunner, index, testdata_dir, ingest_configs):
->>>>>>> 1844601d
     """
     Loads two dataset configurations, then ingests a sample Landsat 5 scene
 
@@ -97,41 +87,6 @@
     clirunner(['-v', 'ingest', '-c', str(ls5_nbar_albers_ingest_config)])
 
     # Ingest PQ
-<<<<<<< HEAD
-    run_click_command(datacube.scripts.cli_app.cli,
-                      global_integration_cli_args +
-                      ['-v', 'ingest', '-c', str(ls5_pq_albers_ingest_config)])
-
-    check_open_with_api(driver_manager)
-    check_open_with_dc(driver_manager)
-    check_open_with_grid_workflow(driver_manager)
-    check_analytics_list_searchables(driver_manager)
-    check_get_descriptor(driver_manager)
-    check_get_data(driver_manager)
-    check_get_data_subset(driver_manager)
-    check_get_descriptor_data(driver_manager)
-    check_get_descriptor_data_storage_type(driver_manager)
-    check_analytics_create_array(driver_manager)
-    check_analytics_ndvi_mask_median_expression(driver_manager)
-    check_analytics_ndvi_mask_median_expression_storage_type(driver_manager)
-    check_analytics_pixel_drill(driver_manager)
-    check_submit_job(store_handler, redis_config, local_config, driver_manager)
-    check_do_the_math(store_handler, redis_config, local_config, driver_manager)
-
-
-def run_click_command(command, args):
-    result = CliRunner().invoke(
-        command,
-        args=args,
-        catch_exceptions=False
-    )
-    print(result.output)
-    assert not result.exception
-    assert result.exit_code == 0
-
-
-def check_open_with_api(driver_manager):
-=======
     clirunner(['-v', 'ingest', '-c', str(ls5_pq_albers_ingest_config)])
 
     check_open_with_api(index)
@@ -149,8 +104,59 @@
     check_analytics_pixel_drill(index)
 
 
+@pytest.mark.usefixtures('default_metadata_type')
+@pytest.mark.parametrize('datacube_env_name', ('s3aio_env', ), indirect=True)
+def test_s3_end_to_end(clirunner, index, testdata_dir, ingest_configs, store_handler, redis_config,
+                       local_config, ee_celery):
+    """
+    Loads two dataset configurations, then ingests a sample Landsat 5 scene
+
+    One dataset configuration specifies Australian Albers Equal Area Projection,
+    the other is simply latitude/longitude.
+
+    The input dataset should be recorded in the index, and two sets of storage units
+    should be created on disk and recorded in the index.
+    """
+
+    lbg_nbar = testdata_dir / 'lbg' / LBG_NBAR
+    lbg_pq = testdata_dir / 'lbg' / LBG_PQ
+    ls5_nbar_albers_ingest_config = testdata_dir / ingest_configs['ls5_nbar_albers']
+    ls5_pq_albers_ingest_config = testdata_dir / ingest_configs['ls5_pq_albers']
+
+    # Run galsprepare.py on the NBAR and PQ scenes
+    assert_click_command(galsprepare.main, [str(lbg_nbar)])
+
+    # Add the LS5 Dataset Types
+    clirunner(['-v', 'product', 'add', str(LS5_DATASET_TYPES)])
+
+    # Index the Datasets
+    clirunner(['-v', 'dataset', 'add', '--auto-match',
+               str(lbg_nbar), str(lbg_pq)])
+
+    # Ingest NBAR
+    clirunner(['-v', 'ingest', '-c', str(ls5_nbar_albers_ingest_config)])
+
+    # Ingest PQ
+    clirunner(['-v', 'ingest', '-c', str(ls5_pq_albers_ingest_config)])
+
+    check_open_with_api(index)
+    check_open_with_dc(index)
+    check_open_with_grid_workflow(index)
+    check_analytics_list_searchables(index)
+    check_get_descriptor(index)
+    check_get_data(index)
+    check_get_data_subset(index)
+    check_get_descriptor_data(index)
+    check_get_descriptor_data_storage_type(index)
+    check_analytics_create_array(index)
+    check_analytics_ndvi_mask_median_expression(index)
+    check_analytics_ndvi_mask_median_expression_storage_type(index)
+    check_analytics_pixel_drill(index)
+    check_submit_job(store_handler, redis_config, local_config, index)
+    check_do_the_math(store_handler, redis_config, local_config, index)
+
+
 def check_open_with_api(index):
->>>>>>> 1844601d
     from datacube.api import API
     api = API(index=index)
 
